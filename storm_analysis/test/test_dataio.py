#!/usr/bin/env python
"""
Test SMLM movie IO.
"""
import numpy
import tifffile

import storm_analysis

import storm_analysis.sa_library.datareader as datareader
import storm_analysis.sa_library.datawriter as datawriter


def test_io_1():
    """
    Test DAX movie IO.
    """
    movie_h = 50
    movie_w = 40
    movie_l = 10
    
    data = numpy.random.randint(0, 60000, (movie_h, movie_w)).astype(numpy.uint16)

    movie_name = storm_analysis.getPathOutputTest("test_dataio.dax")

    # Write dax movie.
    wr = datawriter.inferWriter(movie_name)
    for i in range(movie_l):
        wr.addFrame(data)
    wr.close()
        
    # Read & check.
    rd = datareader.inferReader(movie_name)
    [mw, mh, ml] = rd.filmSize()
    
    assert(mh == movie_h)
    assert(mw == movie_w)
    assert(ml == movie_l)
    assert(numpy.allclose(data, rd.loadAFrame(0)))

    rd.close()

def test_io_2():
    """
    Test TIF movie IO.
    """
    movie_h = 50
    movie_w = 40
    movie_l = 10
    
    data = numpy.random.randint(0, 60000, (movie_h, movie_w)).astype(numpy.uint16)

    movie_name = storm_analysis.getPathOutputTest("test_dataio.tif")

    # Write tif movie.
    wr = datawriter.inferWriter(movie_name)
    for i in range(movie_l):
        wr.addFrame(data)
    wr.close()
        
    # Read & check.
    rd = datareader.inferReader(movie_name)
    [mw, mh, ml] = rd.filmSize()

    assert(mh == movie_h)
    assert(mw == movie_w)
    assert(ml == movie_l)
    assert(numpy.allclose(data, rd.loadAFrame(0)))

def test_io_3():
    """
    Test FITS movie IO.
    """
    movie_h = 50
    movie_w = 40
    movie_l = 10
    
    data = numpy.random.randint(0, 60000, (movie_h, movie_w)).astype(numpy.uint16)

    movie_name = storm_analysis.getPathOutputTest("test_dataio.fits")

    # Write FITS movie.
    wr = datawriter.inferWriter(movie_name)
    for i in range(movie_l):
        wr.addFrame(data)
    wr.close()
        
    # Read & check.
    rd = datareader.inferReader(movie_name)
    [mw, mh, ml] = rd.filmSize()

    assert(mh == movie_h)
    assert(mw == movie_w)
    assert(ml == movie_l)
    assert(numpy.allclose(data, rd.loadAFrame(0)))
    
def test_io_4():
    """
<<<<<<< HEAD
    Test TIF movie IO (1 page, multiple frames per page).
=======
    Test averageFrames() and frameIterator()
>>>>>>> b86685de
    """
    movie_h = 50
    movie_w = 40
    movie_l = 10
    
<<<<<<< HEAD
    data = numpy.random.randint(0, 60000, (movie_l, movie_h, movie_w)).astype(numpy.uint16)

    movie_name = storm_analysis.getPathOutputTest("test_dataio.tif")

    # Write tif movie.
    with tifffile.TiffWriter(movie_name, imagej = True) as tf:
        tf.save(data, truncate = True)

    # Read & check.
    rd = datareader.inferReader(movie_name)
    [mw, mh, ml] = rd.filmSize()

    assert(mh == movie_h)
    assert(mw == movie_w)
    assert(ml == movie_l)
    for i in range(movie_l):
        assert(numpy.allclose(data[i,:,:], rd.loadAFrame(i)))

def test_io_5():
    """
    Test TIF movie IO (1 frame, 1 page).
    """
    movie_h = 50
    movie_w = 40
    movie_l = 1

    movie_name = storm_analysis.getPathOutputTest("test_dataio.tif")
    
    ## Standard Tiff.
    data = numpy.random.randint(0, 60000, (movie_h, movie_w)).astype(numpy.uint16)

    # Write tif movie.
    wr = datawriter.inferWriter(movie_name)
    for i in range(movie_l):
        wr.addFrame(data)
    wr.close()
        
    # Read & check.
    rd = datareader.inferReader(movie_name)
    [mw, mh, ml] = rd.filmSize()

    assert(mh == movie_h)
    assert(mw == movie_w)
    assert(ml == movie_l)
    assert(numpy.allclose(data, rd.loadAFrame(0)))

    ## 'imagej' Tiff.
    data = numpy.random.randint(0, 60000, (movie_l, movie_h, movie_w)).astype(numpy.uint16)

    movie_name = storm_analysis.getPathOutputTest("test_dataio.tif")

    # Write tif movie.
    with tifffile.TiffWriter(movie_name, imagej = True) as tf:
        tf.save(data, truncate = True)

    # Read & check.
    rd = datareader.inferReader(movie_name)
    [mw, mh, ml] = rd.filmSize()

    assert(mh == movie_h)
    assert(mw == movie_w)
    assert(ml == movie_l)
    assert(numpy.allclose(data[0,:,:], rd.loadAFrame(i)))    
=======
    data = numpy.random.randint(0, 60000, (movie_h, movie_w)).astype(numpy.uint16)

    movie_name = storm_analysis.getPathOutputTest("test_dataio.dax")

    # Write dax movie.
    wr = datawriter.inferWriter(movie_name)
    for i in range(movie_l):
        wr.addFrame(data)
    wr.close()
        
    # Read & check.
    rd = datareader.inferReader(movie_name)
    [mw, mh, ml] = rd.filmSize()
    
    assert(mh == movie_h)
    assert(mw == movie_w)
    assert(ml == movie_l)

    average = rd.averageFrames()
    assert(numpy.allclose(data, average))
        
    for i in range(2,movie_l,2):
        average = rd.averageFrames(start = i-2, end = i)
        assert(numpy.allclose(data, average))

    rd.close()
>>>>>>> b86685de

    
if (__name__ == "__main__"):
    test_io_1()
    test_io_2()
    test_io_3()
    <|MERGE_RESOLUTION|>--- conflicted
+++ resolved
@@ -96,17 +96,12 @@
     
 def test_io_4():
     """
-<<<<<<< HEAD
     Test TIF movie IO (1 page, multiple frames per page).
-=======
-    Test averageFrames() and frameIterator()
->>>>>>> b86685de
     """
     movie_h = 50
     movie_w = 40
     movie_l = 10
     
-<<<<<<< HEAD
     data = numpy.random.randint(0, 60000, (movie_l, movie_h, movie_w)).astype(numpy.uint16)
 
     movie_name = storm_analysis.getPathOutputTest("test_dataio.tif")
@@ -169,35 +164,7 @@
     assert(mh == movie_h)
     assert(mw == movie_w)
     assert(ml == movie_l)
-    assert(numpy.allclose(data[0,:,:], rd.loadAFrame(i)))    
-=======
-    data = numpy.random.randint(0, 60000, (movie_h, movie_w)).astype(numpy.uint16)
-
-    movie_name = storm_analysis.getPathOutputTest("test_dataio.dax")
-
-    # Write dax movie.
-    wr = datawriter.inferWriter(movie_name)
-    for i in range(movie_l):
-        wr.addFrame(data)
-    wr.close()
-        
-    # Read & check.
-    rd = datareader.inferReader(movie_name)
-    [mw, mh, ml] = rd.filmSize()
-    
-    assert(mh == movie_h)
-    assert(mw == movie_w)
-    assert(ml == movie_l)
-
-    average = rd.averageFrames()
-    assert(numpy.allclose(data, average))
-        
-    for i in range(2,movie_l,2):
-        average = rd.averageFrames(start = i-2, end = i)
-        assert(numpy.allclose(data, average))
-
-    rd.close()
->>>>>>> b86685de
+    assert(numpy.allclose(data[0,:,:], rd.loadAFrame(0)))
 
     
 if (__name__ == "__main__"):
