--- conflicted
+++ resolved
@@ -67,13 +67,17 @@
         lapack_lib_path = ['#/storm_analysis/c_libraries/']
 
 
+#
 # storm_analysis/dbscan
+#
 Default(env.SharedLibrary('./storm_analysis/c_libraries/dbscan',
 	                  ['./storm_analysis/dbscan/kdtree.c',
                            './storm_analysis/dbscan/dbscan.c']))
 
 
+#
 # storm_analysis/fista
+#
 if fftw_lib_path is not None:
     Default(env.SharedLibrary('./storm_analysis/c_libraries/fista_decon_utilities',
                               ['./storm_analysis/fista/fista_decon_utilities.c'],
@@ -89,23 +93,30 @@
                               LIBS = [fftw_lib, 'm']))
 
 
+#
 # storm_analysis/fft_fitting
+#
 if fftw_lib_path is not None:
     Default(env.SharedLibrary('./storm_analysis/c_libraries/psf_fft',
                               ['./storm_analysis/fft_fitting/psf_fft.c'],
-                              LIBS = [fftw_lib], LIBPATH = fftw_lib_path, CPPPATH = fftw_lib_path))
+                              LIBS = [fftw_lib, 'm'], LIBPATH = fftw_lib_path, CPPPATH = fftw_lib_path))
 else:
     Default(env.SharedLibrary('./storm_analysis/c_libraries/psf_fft',
                               ['./storm_analysis/fft_fitting/psf_fft.c'],
-                              LIBS = [fftw_lib]))
-    
-
+                              LIBS = [fftw_lib, 'm']))
+
+
+#
 # storm_analysis/frc
+#
 Default(env.SharedLibrary('./storm_analysis/c_libraries/frc',
-	                  ['./storm_analysis/frc/frc.c']))
-
-
+	                  ['./storm_analysis/frc/frc.c'],
+                          LIBS = ['m']))
+
+
+#
 # storm_analysis/L1H
+#
 Default(env.SharedObject(source = './storm_analysis/L1H/homotopy_common.c',
                          target = './storm_analysis/c_libraries/homotopy_common.o'))
 
@@ -185,14 +196,9 @@
                               LIBS = l1h_libs))
 
 
-<<<<<<< HEAD
-# storm_analysis/frc
-Default(env.SharedLibrary('./storm_analysis/c_libraries/frc',
-	                  ['./storm_analysis/frc/frc.c'],
-                          LIBS = ['m']))
-
-
+#
 # storm_analysis/multi_plane
+#
 if lapack_lib_path is not None:
     Default(env.SharedLibrary('./storm_analysis/c_libraries/mp_fit',
                               ['./storm_analysis/multi_plane/mp_fit.c',
@@ -211,7 +217,10 @@
 Default(env.SharedLibrary('./storm_analysis/c_libraries/mp_utilities',
 	                  ['./storm_analysis/multi_plane/mp_utilities.c']))
 
+
+#
 # storm_analysis/pupilfn
+#
 Default(env.SharedObject(source = './storm_analysis/pupilfn/pupil_fit.c',
                          target = './storm_analysis/c_libraries/pupil_fit.o'))
 
@@ -242,14 +251,18 @@
                            './storm_analysis/c_libraries/pupil_fit.o'],
                           LIBS = [fftw_lib, 'lapack', 'm'], LIBPATH = pupilfn_lib_path, CPPATH = pupilfn_cpp_path))
 
-=======
+
+#
 # storm_analysis/rolling_ball_bgr
+#
 Default(env.SharedLibrary('./storm_analysis/c_libraries/rolling_ball_lib',
 	                  ['./storm_analysis/rolling_ball_bgr/rolling_ball_lib.c']))
 
 
->>>>>>> 576d9bb9
+
+#
 # storm_analysis/sa_library
+#
 Default(env.SharedObject(source = './storm_analysis/sa_library/multi_fit.c',
                          target = './storm_analysis/c_libraries/multi_fit.o'))
 
@@ -284,12 +297,9 @@
                               LIBS = [fftw_lib]))
 
 
-# storm_analysis/rolling_ball_bgr
-Default(env.SharedLibrary('./storm_analysis/c_libraries/rolling_ball_lib',
-	                  ['./storm_analysis/rolling_ball_bgr/rolling_ball_lib.c']))
-
-
+#
 # storm_analysis/sa_utilities
+#
 Default(env.SharedLibrary('./storm_analysis/c_libraries/apply-drift-correction',
 	                  ['./storm_analysis/sa_utilities/apply-drift-correction.c']))
 
@@ -306,7 +316,9 @@
                           LIBS = ['m']))
 
 
+#
 # storm_analysis/simulator
+#
 Default(env.SharedLibrary('./storm_analysis/c_libraries/draw_gaussians',
 	                  ['./storm_analysis/simulator/draw_gaussians.c'],
                           LIBS = ['m']))
@@ -316,7 +328,9 @@
                           LIBS = ['m']))
 
 
+#
 # storm_analysis/spliner
+#
 Default(env.SharedObject(source = './storm_analysis/spliner/cubic_fit.c',
                          target = './storm_analysis/c_libraries/cubic_fit.o'))
 
